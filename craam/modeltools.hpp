#pragma once

#include "definitions.hpp"
#include "Transition.hpp"
#include "State.hpp"
#include "Action.hpp"
#include "RMDP.hpp"

#include <vector>
#include <istream>
#include <fstream>
#include <memory>
#include <string>
#include <cassert>
#include <sstream>

#include "cpp11-range-master/range.hpp"

// **********************************************************************
// ***********************    HELPER FUNCTIONS    ***********************
// **********************************************************************

namespace craam {

using namespace std;
using namespace util::lang;

/**
Adds a transition probability and reward for a particular outcome.
\param mdp model to add the transition to
\param fromid Starting state ID
\param actionid Action ID
\param toid Destination ID
\param probability Probability of the transition (must be non-negative)
\param reward The reward associated with the transition.
*/
template<class Model>
inline
void add_transition(Model& mdp, long fromid, long actionid, long outcomeid, long toid, prec_t probability, prec_t reward){
    // make sure that the destination state exists
    mdp.create_state(toid);
    auto& state_from = mdp.create_state(fromid);
    auto& action = state_from.create_action(actionid);
    Transition& outcome = action.create_outcome(outcomeid);
    outcome.add_sample(toid,probability,reward);
}

/**
Adds a transition probability and reward for a model with no outcomes.
\param mdp model to add the transition to
\param fromid Starting state ID
\param actionid Action ID
\param outcomeid Outcome ID (A single outcome corresponds to a regular MDP)
\param toid Destination ID
\param probability Probability of the transition (must be non-negative)
\param reward The reward associated with the transition.
*/
template<class Model>
inline
void add_transition(Model& mdp, long fromid, long actionid, long toid, prec_t probability, prec_t reward){
    add_transition<Model>(mdp, fromid, actionid, 0l, toid, probability, reward);
}


/**
Loads an GRMDP definition from a simple csv file. States, actions, and
outcomes are identified by 0-based ids. The columns are separated by
commas, and rows by new lines.

The file is formatted with the following columns:
idstatefrom, idaction, idoutcome, idstateto, probability, reward

Note that outcome distributions are not restored.
\param mdp Model output (also returned)
\param input Source of the RMDP
\param header Whether the first line of the file represents the header.
                The column names are not checked for correctness or number!
\returns The input model
 */
template<class Model>
inline
Model& from_csv(Model& mdp, istream& input, bool header = true){
    string line;
    // skip the first row if so instructed
    if(header) input >> line;
    input >> line;
    while(input.good()){
        string cellstring;
        stringstream linestream(line);
        long idstatefrom, idstateto, idaction, idoutcome;
        prec_t probability, reward;

        // read idstatefrom
        getline(linestream, cellstring, ',');
        idstatefrom = stoi(cellstring);
        // read idaction
        getline(linestream, cellstring, ',');
        idaction = stoi(cellstring);
        // read idoutcome
        getline(linestream, cellstring, ',');
        idoutcome = stoi(cellstring);
        // read idstateto
        getline(linestream, cellstring, ',');
        idstateto = stoi(cellstring);
        // read probability
        getline(linestream, cellstring, ',');
        probability = stof(cellstring);
        // read reward
        getline(linestream, cellstring, ',');
        reward = stof(cellstring);
        // add transition
        add_transition<Model>(mdp,idstatefrom,idaction,idoutcome,idstateto,probability,reward);
        input >> line;
    }
    return mdp;
}

/**
Loads the transition probabilities and rewards from a CSV file.
\param mdp Model output (also returned)
\param filename Name of the file
\param header Whether to create a header of the file too
\returns The input model
 */
template<class Model>
inline
Model& from_csv_file(Model& mdp, const string& filename, bool header = true){
    ifstream ifs(filename);
    from_csv(mdp, ifs, header);
    ifs.close();
    return mdp;
}

/**
Sets the distribution for outcomes for each state and
action to be uniform. 
*/
template<class Model>
inline
void set_uniform_outcome_dst(Model& mdp){
    for(const auto si : indices(mdp)){
        auto& s = mdp[si];
        for(const auto ai : indices(s)){
            auto& a = s[ai];
            numvec distribution(a.size(), 
                    1.0 / static_cast<prec_t>(a.size()));

            a.set_distribution(distribution);
        }
    }
}

/**
Sets the distribution of outcomes for the given state and action.
*/
template<class Model>
inline
void set_outcome_dst(Model& mdp, size_t stateid, size_t actionid, const numvec& dist){
    assert(stateid >= 0 && stateid < mdp.size());
    assert(actionid >= 0 && actionid < mdp[stateid].size());
    mdp[stateid][actionid].set_distribution(dist);
}

/**
Checks whether outcome distributions sum to 1 for all states and actions.

This function only applies to models that have outcomes, such as ones using
"WeightedOutcomeAction" or its derivatives.

*/
template<class Model>
inline
bool is_outcome_dst_normalized(const Model& mdp){
    for(auto si : indices(mdp)){
        auto& state = mdp.get_state(si);
        for(auto ai : indices(state)){
            if(!state[ai].is_distribution_normalized())
                return false;
        }
    }
    return true;
}

/**
Normalizes outcome distributions for all states and actions.

This function only applies to models that have outcomes, such as ones using
"WeightedOutcomeAction" or its derivatives.
*/
template<class Model>
inline
void normalize_outcome_dst(Model& mdp){
    for(auto si : indices(mdp)){
        auto& state = mdp.get_state(si);
        for(auto ai : indices(state))
            state.get_action(ai).normalize_distribution();
    }
}

/**
Adds uncertainty to a regular MDP. Turns transition probabilities to uncertain
outcomes and uses the transition probabilities as the nominal weights assigned to
the outcomes.

The input is an MDP:
\f$ \mathcal{M} = (\mathcal{S},\mathcal{A},P,r) ,\f$
where the states are \f$ \mathcal{S} = \{ s_1, \ldots, s_n \} \f$
The output RMDP is:
\f$ \bar{\mathcal{M}} = (\mathcal{S},\mathcal{A},\mathcal{B}, \bar{P},\bar{r},d), \f$
where the states and actions are the same as in the original MDP and
\f$ d : \mathcal{S} \times \mathcal{A} \rightarrow \Delta^{\mathcal{B}} \f$ is
the nominal probability of outcomes. Outcomes, transition probabilities, and rewards depend on whether uncertain transitions 
to zero-probability states are allowed:

When allowzeros = true, then \f$ \bar{\mathcal{M}} \f$ will also allow uncertain
transition to states that have zero probabilities in \f$ \mathcal{M} \f$.
- Outcomes are identical for all states and actions:
    \f$ \mathcal{B} = \{ b_1, \ldots, b_n \} \f$
- Transition probabilities are:
    \f$ \bar{P}(s_i,a,b_k,s_l) =  1 \text{ if } k = l, \text{ otherwise } 0  \f$
- Rewards are:
    \f$ \bar{r}(s_i,a,b_k,s_l) = r(s_i,a,s_k) \text{ if } k = l, \text{ otherwise } 0 \f$
- Nominal outcome probabilities are:
    \f$ d(s,a,b_k) = P(s,a,s_k) \f$
    
When allowzeros = false, then \f$ \bar{\mathcal{M}} \f$ will only allow transitions to 
states that have non-zero transition probabilities in \f$ \mathcal{M} \f$. Let \f$ z_k(s,a) \f$ denote 
the \f$ k \f$-th state with a non-zero transition probability from state \f$ s \f$ and action \f$ a \f$.
- Outcomes for \f$ s,a \f$ are:
    \f$ \mathcal{B}(s,a) = \{ b_1, \ldots, b_{|z(s,a)|} \}, \f$
    where \f$ |z(s,a)| \f$ is the number of positive transition probabilities in \f$ P \f$.
- Transition probabilities are:
    \f$ \bar{P}(s_i,a,b_k,s_l) = 1 \text{ if } z_k(s_i,a) = l, \text{ otherwise } 0  \f$
- Rewards are:
    \f$ \bar{r}(s_i,a,b_k,s_k) = r(s_i,a,s_{z_k(s_i,a)}) \f$
- Nominal outcome probabilities are:
    \f$ d(s,a,b_k) = P(s,a,z_k(s,a)) \f$

\param mdp MDP \f$ \mathcal{M} \f$ used as the input
\param allowzeros Whether to allow outcomes to states with zero 
                    transition probability
\returns RMDP with nominal probabilities
*/
inline
RMDP robustify(const MDP& mdp, bool allowzeros = false){
    // construct the result first
    RMDP rmdp;
    // iterate over all starting states (at t)
    for(size_t si : indices(mdp)){
        const auto& s = mdp[si];
        auto& newstate = rmdp.create_state(si);
        for(size_t ai : indices(s)){
<<<<<<< HEAD
            if(!s.is_valid(ai))
                continue;
=======
            // make sure that the invalid actions are marked as such in the rmdp
            if(!s.is_valid(ai)){
                newstate.set_valid(ai,false);
                continue;
            }
>>>>>>> 60f7abd4
            auto& newaction = newstate.create_action(ai);
            const Transition& t = s[ai].get_outcome();
            // iterate over transitions next states (at t+1) and add samples
            if(allowzeros){ // add outcomes for states with 0 transition probability
                numvec probabilities = t.probabilities_vector(mdp.state_count());
                numvec rewards = t.rewards_vector(mdp.state_count());
                for(size_t nsi : indices(probabilities)){
                    // create the outcome with the appropriate weight
                    Transition& newoutcome = 
                        newaction.create_outcome(newaction.size(), 
                                                probabilities[nsi]);
                    // adds the single sample for each outcome
                    newoutcome.add_sample(nsi, 1.0, rewards[nsi]);
                }    
            }
            else{ // add outcomes only for states with non-zero probabilities
                for(size_t nsi : indices(t)){
                    // create the outcome with the appropriate weight
                    Transition& newoutcome = 
                        newaction.create_outcome(newaction.size(), 
                                                t.get_probabilities()[nsi]);
                    // adds the single sample for each outcome
                    newoutcome.add_sample(t.get_indices()[nsi], 1.0, t.get_rewards()[nsi]);
                }    
            }
        }
    }    
    return rmdp;
}}
<|MERGE_RESOLUTION|>--- conflicted
+++ resolved
@@ -250,16 +250,11 @@
         const auto& s = mdp[si];
         auto& newstate = rmdp.create_state(si);
         for(size_t ai : indices(s)){
-<<<<<<< HEAD
-            if(!s.is_valid(ai))
-                continue;
-=======
             // make sure that the invalid actions are marked as such in the rmdp
             if(!s.is_valid(ai)){
                 newstate.set_valid(ai,false);
                 continue;
             }
->>>>>>> 60f7abd4
             auto& newaction = newstate.create_action(ai);
             const Transition& t = s[ai].get_outcome();
             // iterate over transitions next states (at t+1) and add samples
